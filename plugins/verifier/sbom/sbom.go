--- conflicted
+++ resolved
@@ -38,14 +38,10 @@
 
 // PluginConfig describes the configuration of the sbom verifier
 type PluginConfig struct {
-<<<<<<< HEAD
-	Name string `json:"name"`
-	Type string `json:"type"`
-=======
 	Name               string              `json:"name"`
+	Type               string              `json:"type"`
 	DisallowedLicenses []string            `json:"disallowedLicenses,omitempty"`
 	DisallowedPackages []utils.PackageInfo `json:"disallowedPackages,omitempty"`
->>>>>>> 2a2cfd37
 }
 
 type PluginInputConfig struct {
@@ -117,14 +113,11 @@
 
 		switch artifactType {
 		case SpdxJSONMediaType:
-<<<<<<< HEAD
-			return processSpdxJSONMediaType(input.Name, verifierType, refBlob)
-=======
-			return processSpdxJSONMediaType(input.Name, refBlob, input.DisallowedLicenses, input.DisallowedPackages)
->>>>>>> 2a2cfd37
+			return processSpdxJSONMediaType(input.Name, verifierType, refBlob, input.DisallowedLicenses, input.DisallowedPackages)
 		default:
 			return &verifier.VerifierResult{
 				Name:      input.Name,
+				Type:      verifierType,
 				IsSuccess: false,
 				Message:   fmt.Sprintf("Unsupported artifactType: %s", artifactType),
 			}, nil
@@ -133,15 +126,7 @@
 
 	return &verifier.VerifierResult{
 		Name:      input.Name,
-<<<<<<< HEAD
 		Type:      verifierType,
-		IsSuccess: false,
-		Message:   fmt.Sprintf("Unsupported mediaType: %s", mediaType),
-	}, nil
-}
-
-func processSpdxJSONMediaType(name string, verifierType string, refBlob []byte) (*verifier.VerifierResult, error) {
-=======
 		IsSuccess: true,
 		Message:   "SBOM verification success. No license or package violation found.",
 	}, nil
@@ -174,8 +159,7 @@
 }
 
 // parse through the spdx blob and returns the verifier result
-func processSpdxJSONMediaType(name string, refBlob []byte, disallowedLicenses []string, disallowedPackages []utils.PackageInfo) (*verifier.VerifierResult, error) {
->>>>>>> 2a2cfd37
+func processSpdxJSONMediaType(name string, verifierType string, refBlob []byte, disallowedLicenses []string, disallowedPackages []utils.PackageInfo) (*verifier.VerifierResult, error) {
 	var err error
 	var spdxDoc *v2_3.Document
 	if spdxDoc, err = jsonLoader.Read(bytes.NewReader(refBlob)); spdxDoc != nil && err == nil {
@@ -203,22 +187,14 @@
 		}
 
 		return &verifier.VerifierResult{
-<<<<<<< HEAD
-			Name:       name,
-			Type:       verifierType,
-			IsSuccess:  true,
-			Extensions: doc.CreationInfo,
-			Message:    "SBOM verification success. The schema is good.",
-		}, err
-=======
 			Name:      name,
+			Type:      verifierType,
 			IsSuccess: true,
 			Extensions: map[string]interface{}{
 				CreationInfo: spdxDoc.CreationInfo,
 			},
 			Message: "SBOM verification success. No license or package violation found.",
 		}, nil
->>>>>>> 2a2cfd37
 	}
 	return &verifier.VerifierResult{
 		Name:      name,
